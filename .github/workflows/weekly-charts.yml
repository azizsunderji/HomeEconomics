<<<<<<< HEAD
jobs:
=======
name: Weekly Metro Charts

on:
  # Runs every Thursday at 12:05 AM Eastern (handles EDT/EST with two cron lines)
  schedule:
    - cron: "5 4 * * 4"  # 12:05am ET during EDT (UTC-4)
    - cron: "5 5 * * 4"  # 12:05am ET during EST (UTC-5)
  workflow_dispatch: {}   # Allow manual trigger for testing

jobs:
  download-data:
    runs-on: ubuntu-latest
    steps:
      - name: Checkout
        uses: actions/checkout@v4

      - name: Set up Python
        uses: actions/setup-python@v5
        with:
          python-version: "3.11"

      - name: Install dependencies
        run: |
          python -m pip install --upgrade pip
          pip install -r requirements.txt

      - name: Download Redfin data
        run: |
          mkdir -p data
          python scripts/download_data.py --output data --force

      - name: Upload data artifact
        uses: actions/upload-artifact@v4
        with:
          name: redfin-data
          path: data/weekly_housing_market_data.parquet
          retention-days: 1

>>>>>>> f736e34b
  generate-charts:
    needs: download-data
    runs-on: ubuntu-latest
    strategy:
      fail-fast: false
      matrix:
<<<<<<< HEAD
        shard: [0]   # TEMP for testing: single shard
    env:
      TZ: America/New_York
      REMOTE_BASE: ${{ secrets.REMOTE_BASE }}
=======
        # TEST: two shards
        shard: [0, 1]
        # PROD: [0,1,2,3,4,5,6,7]
    env:
      TZ: America/New_York
      REMOTE_BASE: ${{ secrets.REMOTE_BASE }}

>>>>>>> f736e34b
    steps:
      - name: Checkout
        uses: actions/checkout@v4

      - name: Set up Python
        uses: actions/setup-python@v5
        with:
          python-version: "3.11"

      - name: Install dependencies
        run: |
          python -m pip install --upgrade pip
          pip install -r requirements.txt
          # safety net in case requirements.txt misses anything used by charts:
          pip install matplotlib pillow numpy pytz python-dateutil

      - name: Download data artifact
        uses: actions/download-artifact@v4
        with:
          name: redfin-data
          path: data

      - name: Compute today's folder (Eastern)
        id: date
        run: echo "DATE=$(TZ='America/New_York' date +'%Y-%m-%d')" >> $GITHUB_OUTPUT

<<<<<<< HEAD
      - name: Debug tree
        run: |
          pwd
          ls -lah
          ls -lah scripts || true
          ls -lah data || true

      - name: Make output dir
        run: mkdir -p out/reports

      - name: Make shard city list (TEST: use all test cities)
        run: |
          cp test_cities.txt cities_shard.txt
          echo "Using $(wc -l < cities_shard.txt) cities:"
          cat cities_shard.txt
=======
      - name: Make shard city list (TEST)
        run: |
          # TEST: split test_cities.txt between 2 shards (mod 2)
          # PROD: switch file to cities.txt and modulo to 8
          awk -v shard=${{ matrix.shard }} 'NF && $0 !~ /^#/ && (NR-1) % 2 == shard' test_cities.txt > cities_shard.txt
          echo "Shard ${{ matrix.shard }} cities: $(wc -l < cities_shard.txt)"
          head -50 cities_shard.txt || true
>>>>>>> f736e34b

      - name: Generate charts (this shard)
        env:
          PYTHONPATH: ${{ github.workspace }}
        run: |
          mkdir -p out/reports
          echo "Generating charts for $(wc -l < cities_shard.txt) cities…"
          python -m scripts.make_charts \
            --date "${{ steps.date.outputs.DATE }}" \
            --cities cities_shard.txt \
            --out "out/reports/" \
            --no-download \
            --no-national
<<<<<<< HEAD
        # remove 'continue-on-error: true' so we see real errors

      - name: List generated charts
        run: |
          echo "Generated charts:"
          find out/reports -name "*.png" | wc -l
          find out/reports -name "*.png" | head -20 || true
=======
        continue-on-error: true

      - name: List generated charts
        run: |
          echo "Total images created:"
          find out/reports -name '*.png' | wc -l || true
>>>>>>> f736e34b
          du -sh out/reports/ || true

      - name: Upload charts artifact
        uses: actions/upload-artifact@v4
        with:
          name: charts-shard-${{ matrix.shard }}
          path: out/reports/
          if-no-files-found: warn
          retention-days: 1

  upload-to-server:
    needs: generate-charts
    runs-on: ubuntu-latest
    env:
      TZ: America/New_York
      REMOTE_BASE: ${{ secrets.REMOTE_BASE }}
<<<<<<< HEAD
=======

>>>>>>> f736e34b
    steps:
      - name: Checkout
        uses: actions/checkout@v4

      - name: Compute today's folder (Eastern)
        id: date
        run: echo "DATE=$(TZ='America/New_York' date +'%Y-%m-%d')" >> $GITHUB_OUTPUT

      - name: Download all chart artifacts
        uses: actions/download-artifact@v4
        with:
          pattern: charts-shard-*
          path: out/reports/
          merge-multiple: true

      - name: Count total charts
        run: |
          echo "Total charts generated:"
<<<<<<< HEAD
          if [ -d out/reports ]; then
            find out/reports -name "*.png" | wc -l
            echo "Total size:"
            du -sh out/reports/ || true
          else
            echo "0 (no charts directory present)"
          fi
=======
          find out/reports -name '*.png' | wc -l || true
          echo "Total size:"
          du -sh out/reports/ || true
>>>>>>> f736e34b

      - name: Install lftp
        run: sudo apt-get update && sudo apt-get install -y lftp

<<<<<<< HEAD
      - name: Upload via SFTP
        if: ${{ hashFiles('out/reports/**.png') != '' }}
=======
      - name: Upload via SFTP (SSH key)
>>>>>>> f736e34b
        env:
          HOST: ${{ secrets.SFTP_HOST }}
          USER: ${{ secrets.SFTP_USER }}
          KEY: ${{ secrets.SFTP_KEY }}
        run: |
          mkdir -p ~/.ssh
          echo "$KEY" > ~/.ssh/id_rsa
          chmod 600 ~/.ssh/id_rsa
<<<<<<< HEAD
          ssh-keyscan -H $HOST >> ~/.ssh/known_hosts 2>/dev/null || true
=======
          # Avoid host prompt
          ssh-keyscan -H $HOST >> ~/.ssh/known_hosts 2>/dev/null || true

          # Mirror the date folder
>>>>>>> f736e34b
          lftp -e "
            set sftp:auto-confirm yes;
            set sftp:connect-program 'ssh -i ~/.ssh/id_rsa';
            set net:max-retries 3;
            set net:timeout 60;
            set net:reconnect-interval-base 5;
            open -u $USER,dummy sftp://$HOST;
            mkdir -p ${REMOTE_BASE}/${{ steps.date.outputs.DATE }};
            mirror -R --only-newer --parallel=4 --verbose \
              out/reports/${{ steps.date.outputs.DATE }}/ \
              ${REMOTE_BASE}/${{ steps.date.outputs.DATE }}/;
            bye
<<<<<<< HEAD
          " || echo "Upload completed with warnings"
=======
          " || echo "Upload finished with warnings"

      - name: Generate summary report
        run: |
          echo "## Weekly Chart Generation Report" > summary.md
          echo "" >> summary.md
          echo "**Date:** ${{ steps.date.outputs.DATE }}" >> summary.md
          echo "" >> summary.md
          total_charts=$(find out/reports -name '*.png' | wc -l || echo 0)
          total_cities=$(find out/reports -mindepth 2 -type d | wc -l || echo 0)
          echo "### Statistics" >> summary.md
          echo "- Total charts generated: $total_charts" >> summary.md
          echo "- Total cities processed: $total_cities" >> summary.md
          echo "- Expected (test run): variable" >> summary.md
          cat summary.md

      - name: Upload summary
        uses: actions/upload-artifact@v4
        with:
          name: generation-summary
          path: summary.md
          retention-days: 7
>>>>>>> f736e34b
<|MERGE_RESOLUTION|>--- conflicted
+++ resolved
@@ -1,6 +1,3 @@
-<<<<<<< HEAD
-jobs:
-=======
 name: Weekly Metro Charts
 
 on:
@@ -39,19 +36,12 @@
           path: data/weekly_housing_market_data.parquet
           retention-days: 1
 
->>>>>>> f736e34b
   generate-charts:
     needs: download-data
     runs-on: ubuntu-latest
     strategy:
       fail-fast: false
       matrix:
-<<<<<<< HEAD
-        shard: [0]   # TEMP for testing: single shard
-    env:
-      TZ: America/New_York
-      REMOTE_BASE: ${{ secrets.REMOTE_BASE }}
-=======
         # TEST: two shards
         shard: [0, 1]
         # PROD: [0,1,2,3,4,5,6,7]
@@ -59,7 +49,6 @@
       TZ: America/New_York
       REMOTE_BASE: ${{ secrets.REMOTE_BASE }}
 
->>>>>>> f736e34b
     steps:
       - name: Checkout
         uses: actions/checkout@v4
@@ -73,8 +62,6 @@
         run: |
           python -m pip install --upgrade pip
           pip install -r requirements.txt
-          # safety net in case requirements.txt misses anything used by charts:
-          pip install matplotlib pillow numpy pytz python-dateutil
 
       - name: Download data artifact
         uses: actions/download-artifact@v4
@@ -86,23 +73,6 @@
         id: date
         run: echo "DATE=$(TZ='America/New_York' date +'%Y-%m-%d')" >> $GITHUB_OUTPUT
 
-<<<<<<< HEAD
-      - name: Debug tree
-        run: |
-          pwd
-          ls -lah
-          ls -lah scripts || true
-          ls -lah data || true
-
-      - name: Make output dir
-        run: mkdir -p out/reports
-
-      - name: Make shard city list (TEST: use all test cities)
-        run: |
-          cp test_cities.txt cities_shard.txt
-          echo "Using $(wc -l < cities_shard.txt) cities:"
-          cat cities_shard.txt
-=======
       - name: Make shard city list (TEST)
         run: |
           # TEST: split test_cities.txt between 2 shards (mod 2)
@@ -110,7 +80,6 @@
           awk -v shard=${{ matrix.shard }} 'NF && $0 !~ /^#/ && (NR-1) % 2 == shard' test_cities.txt > cities_shard.txt
           echo "Shard ${{ matrix.shard }} cities: $(wc -l < cities_shard.txt)"
           head -50 cities_shard.txt || true
->>>>>>> f736e34b
 
       - name: Generate charts (this shard)
         env:
@@ -124,22 +93,12 @@
             --out "out/reports/" \
             --no-download \
             --no-national
-<<<<<<< HEAD
-        # remove 'continue-on-error: true' so we see real errors
-
-      - name: List generated charts
-        run: |
-          echo "Generated charts:"
-          find out/reports -name "*.png" | wc -l
-          find out/reports -name "*.png" | head -20 || true
-=======
         continue-on-error: true
 
       - name: List generated charts
         run: |
           echo "Total images created:"
           find out/reports -name '*.png' | wc -l || true
->>>>>>> f736e34b
           du -sh out/reports/ || true
 
       - name: Upload charts artifact
@@ -156,10 +115,7 @@
     env:
       TZ: America/New_York
       REMOTE_BASE: ${{ secrets.REMOTE_BASE }}
-<<<<<<< HEAD
-=======
 
->>>>>>> f736e34b
     steps:
       - name: Checkout
         uses: actions/checkout@v4
@@ -178,29 +134,14 @@
       - name: Count total charts
         run: |
           echo "Total charts generated:"
-<<<<<<< HEAD
-          if [ -d out/reports ]; then
-            find out/reports -name "*.png" | wc -l
-            echo "Total size:"
-            du -sh out/reports/ || true
-          else
-            echo "0 (no charts directory present)"
-          fi
-=======
           find out/reports -name '*.png' | wc -l || true
           echo "Total size:"
           du -sh out/reports/ || true
->>>>>>> f736e34b
 
       - name: Install lftp
         run: sudo apt-get update && sudo apt-get install -y lftp
 
-<<<<<<< HEAD
-      - name: Upload via SFTP
-        if: ${{ hashFiles('out/reports/**.png') != '' }}
-=======
       - name: Upload via SFTP (SSH key)
->>>>>>> f736e34b
         env:
           HOST: ${{ secrets.SFTP_HOST }}
           USER: ${{ secrets.SFTP_USER }}
@@ -209,14 +150,10 @@
           mkdir -p ~/.ssh
           echo "$KEY" > ~/.ssh/id_rsa
           chmod 600 ~/.ssh/id_rsa
-<<<<<<< HEAD
-          ssh-keyscan -H $HOST >> ~/.ssh/known_hosts 2>/dev/null || true
-=======
           # Avoid host prompt
           ssh-keyscan -H $HOST >> ~/.ssh/known_hosts 2>/dev/null || true
 
           # Mirror the date folder
->>>>>>> f736e34b
           lftp -e "
             set sftp:auto-confirm yes;
             set sftp:connect-program 'ssh -i ~/.ssh/id_rsa';
@@ -229,9 +166,6 @@
               out/reports/${{ steps.date.outputs.DATE }}/ \
               ${REMOTE_BASE}/${{ steps.date.outputs.DATE }}/;
             bye
-<<<<<<< HEAD
-          " || echo "Upload completed with warnings"
-=======
           " || echo "Upload finished with warnings"
 
       - name: Generate summary report
@@ -253,5 +187,4 @@
         with:
           name: generation-summary
           path: summary.md
-          retention-days: 7
->>>>>>> f736e34b
+          retention-days: 7